use rsa::Pkcs1v15Encrypt;
use rsa::{
<<<<<<< HEAD
    pkcs8::{DecodePrivateKey, DecodePublicKey},
    rand_core::OsRng,
=======
>>>>>>> 450db143
    RsaPrivateKey, RsaPublicKey,
    pkcs8::{DecodePrivateKey, DecodePublicKey},
    rand_core::OsRng,
};
use serde::{Deserialize, Serialize};
use std::io::{Error, Result};

#[derive(Serialize, Deserialize, Debug, Default, Clone)]
pub struct Token {
    pub name: String, // 应用 ID
    pub expired: u64, // 到期时间 (UNIX 时间戳)
}

// 公钥生成 Token
// [token] Token 对象
// [key] 公钥字符串
// 返回 base64 处理的加密字符串
pub fn gencode(token: &Token, key: &str) -> Result<String> {
    let data = serde_json::to_vec(token)?;
<<<<<<< HEAD
    let public_key = RsaPublicKey::from_public_key_pem(key)?;
    let encrypted_data = public_key.encrypt(&mut OsRng, Pkcs1v15Encrypt, &data)?;
=======
    let public_key = RsaPublicKey::from_public_key_pem(key).map_err(Error::other)?;
    let encrypted_data = public_key.encrypt(&mut OsRng, Pkcs1v15Encrypt, &data).map_err(Error::other)?;
>>>>>>> 450db143
    Ok(base64_simd::URL_SAFE_NO_PAD.encode_to_string(&encrypted_data))
}

// 私钥解析 Token
// [token] base64 处理的加密字符串
// [key] 私钥字符串
// 返回 Token 对象
pub fn parse(token: &str, key: &str) -> Result<Token> {
    let encrypted_data = base64_simd::URL_SAFE_NO_PAD
        .decode_to_vec(token.as_bytes())
        .map_err(Error::other)?;
    let private_key = RsaPrivateKey::from_pkcs8_pem(key).map_err(Error::other)?;
    let decrypted_data = private_key.decrypt(Pkcs1v15Encrypt, &encrypted_data).map_err(Error::other)?;
    let res: Token = serde_json::from_slice(&decrypted_data)?;
    Ok(res)
}

pub fn parse_license(license: &str) -> Result<Token> {
    parse(license, TEST_PRIVATE_KEY)
    // match parse(license, TEST_PRIVATE_KEY) {
    //     Ok(token) => {
    //         if token.expired > SystemTime::now().duration_since(UNIX_EPOCH)?.as_secs() {
    //             Ok(token)
    //         } else {
    //             Err("Token expired".into())
    //         }
    //     }
    //     Err(e) => Err(e),
    // }
}

static TEST_PRIVATE_KEY: &str = "-----BEGIN PRIVATE KEY-----\nMIIEvAIBADANBgkqhkiG9w0BAQEFAASCBKYwggSiAgEAAoIBAQCj86SrJIuxSxR6\nBJ/dlJEUIj6NeBRnhLQlCDdovuz61+7kJXVcxaR66w4m8W7SLEUP+IlPtnn6vmiG\n7XMhGNHIr7r1JsEVVLhZmL3tKI66DEZl786ZhG81BWqUlmcooIPS8UEPZNqJXLuz\nVGhxNyVGbj/tV7QC2pSISnKaixc+nrhxvo7w56p5qrm9tik0PjTgfZsUePkoBsSN\npoRkAauS14MAzK6HGB75CzG3dZqXUNWSWVocoWtQbZUwFGXyzU01ammsHQDvc2xu\nK1RQpd1qYH5bOWZ0N0aPFwT0r59HztFXg9sbjsnuhO1A7OiUOkc6iGVuJ0wm/9nA\nwZIBqzgjAgMBAAECggEAPMpeSEbotPhNw2BrllE76ec4omPfzPJbiU+em+wPGoNu\nRJHPDnMKJbl6Kd5jZPKdOOrCnxfd6qcnQsBQa/kz7+GYxMV12l7ra+1Cnujm4v0i\nLTHZvPpp8ZLsjeOmpF3AAzsJEJgon74OqtOlVjVIUPEYKvzV9ijt4gsYq0zfdYv0\nhrTMzyrGM4/UvKLsFIBROAfCeWfA7sXLGH8JhrRAyDrtCPzGtyyAmzoHKHtHafcB\nuyPFw/IP8otAgpDk5iiQPNkH0WwzAQIm12oHuNUa66NwUK4WEjXTnDg8KeWLHHNv\nIfN8vdbZchMUpMIvvkr7is315d8f2cHCB5gEO+GWAQKBgQDR/0xNll+FYaiUKCPZ\nvkOCAd3l5mRhsqnjPQ/6Ul1lAyYWpoJSFMrGGn/WKTa/FVFJRTGbBjwP+Mx10bfb\ngUg2GILDTISUh54fp4zngvTi9w4MWGKXrb7I1jPkM3vbJfC/v2fraQ/r7qHPpO2L\nf6ZbGxasIlSvr37KeGoelwcAQQKBgQDH3hmOTS2Hl6D4EXdq5meHKrfeoicGN7m8\noQK7u8iwn1R9zK5nh6IXxBhKYNXNwdCQtBZVRvFjjZ56SZJb7lKqa1BcTsgJfZCy\nnI3Uu4UykrECAH8AVCVqBXUDJmeA2yE+gDAtYEjvhSDHpUfWxoGHr0B/Oqk2Lxc/\npRy1qV5fYwKBgBWSL/hYVf+RhIuTg/s9/BlCr9SJ0g3nGGRrRVTlWQqjRCpXeFOO\nJzYqSq9pFGKUggEQxoOyJEFPwVDo9gXqRcyov+Xn2kaXl7qQr3yoixc1YZALFDWY\nd1ySBEqQr0xXnV9U/gvEgwotPRnjSzNlLWV2ZuHPtPtG/7M0o1H5GZMBAoGAKr3N\nW0gX53o+my4pCnxRQW+aOIsWq1a5aqRIEFudFGBOUkS2Oz+fI1P1GdrRfhnnfzpz\n2DK+plp/vIkFOpGhrf4bBlJ2psjqa7fdANRFLMaAAfyXLDvScHTQTCcnVUAHQPVq\n2BlSH56pnugyj7SNuLV6pnql+wdhAmRN2m9o1h8CgYAbX2juSr4ioXwnYjOUdrIY\n4+ERvHcXdjoJmmPcAm4y5NbSqLXyU0FQmplNMt2A5LlniWVJ9KNdjAQUt60FZw/+\nr76LdxXaHNZghyx0BOs7mtq5unSQXamZ8KixasfhE9uz3ij1jXjG6hafWkS8/68I\nuWbaZqgvy7a9oPHYlKH7Jg==\n-----END PRIVATE KEY-----\n";

#[cfg(test)]
mod tests {
    use super::*;
    use rsa::{
        RsaPrivateKey,
        pkcs8::{EncodePrivateKey, EncodePublicKey, LineEnding},
    };
    use std::time::{SystemTime, UNIX_EPOCH};
    #[test]
    fn test_gencode_and_parse() {
        let mut rng = OsRng;
        let bits = 2048;
        let private_key = RsaPrivateKey::new(&mut rng, bits).expect("Failed to generate private key");
        let public_key = RsaPublicKey::from(&private_key);

        let private_key_pem = private_key.to_pkcs8_pem(LineEnding::LF).unwrap();
        let public_key_pem = public_key.to_public_key_pem(LineEnding::LF).unwrap();

        let token = Token {
            name: "test_app".to_string(),
            expired: SystemTime::now().duration_since(UNIX_EPOCH).unwrap().as_secs() + 3600, // 1 hour from now
        };

        let encoded = gencode(&token, &public_key_pem).expect("Failed to encode token");

        let decoded = parse(&encoded, &private_key_pem).expect("Failed to decode token");

        assert_eq!(token.name, decoded.name);
        assert_eq!(token.expired, decoded.expired);
    }

    #[test]
    fn test_parse_invalid_token() {
        let private_key_pem = RsaPrivateKey::new(&mut OsRng, 2048)
            .expect("Failed to generate private key")
            .to_pkcs8_pem(LineEnding::LF)
            .unwrap();

        let invalid_token = "invalid_base64_token";
        let result = parse(invalid_token, &private_key_pem);

        assert!(result.is_err());
    }

    #[test]
    fn test_gencode_with_invalid_key() {
        let token = Token {
            name: "test_app".to_string(),
            expired: SystemTime::now().duration_since(UNIX_EPOCH).unwrap().as_secs() + 3600, // 1 hour from now
        };

        let invalid_key = "invalid_public_key";
        let result = gencode(&token, invalid_key);

        assert!(result.is_err());
    }
}<|MERGE_RESOLUTION|>--- conflicted
+++ resolved
@@ -1,13 +1,8 @@
 use rsa::Pkcs1v15Encrypt;
 use rsa::{
-<<<<<<< HEAD
     pkcs8::{DecodePrivateKey, DecodePublicKey},
     rand_core::OsRng,
-=======
->>>>>>> 450db143
     RsaPrivateKey, RsaPublicKey,
-    pkcs8::{DecodePrivateKey, DecodePublicKey},
-    rand_core::OsRng,
 };
 use serde::{Deserialize, Serialize};
 use std::io::{Error, Result};
@@ -24,13 +19,8 @@
 // 返回 base64 处理的加密字符串
 pub fn gencode(token: &Token, key: &str) -> Result<String> {
     let data = serde_json::to_vec(token)?;
-<<<<<<< HEAD
-    let public_key = RsaPublicKey::from_public_key_pem(key)?;
-    let encrypted_data = public_key.encrypt(&mut OsRng, Pkcs1v15Encrypt, &data)?;
-=======
     let public_key = RsaPublicKey::from_public_key_pem(key).map_err(Error::other)?;
     let encrypted_data = public_key.encrypt(&mut OsRng, Pkcs1v15Encrypt, &data).map_err(Error::other)?;
->>>>>>> 450db143
     Ok(base64_simd::URL_SAFE_NO_PAD.encode_to_string(&encrypted_data))
 }
 
@@ -68,8 +58,8 @@
 mod tests {
     use super::*;
     use rsa::{
+        pkcs8::{EncodePrivateKey, EncodePublicKey, LineEnding},
         RsaPrivateKey,
-        pkcs8::{EncodePrivateKey, EncodePublicKey, LineEnding},
     };
     use std::time::{SystemTime, UNIX_EPOCH};
     #[test]

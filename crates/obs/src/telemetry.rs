--- conflicted
+++ resolved
@@ -160,7 +160,6 @@
                 .with_temporality(opentelemetry_sdk::metrics::Temporality::default())
                 .build()
                 .unwrap();
-<<<<<<< HEAD
 
             builder = builder.with_reader(
                 PeriodicReader::builder(exporter)
@@ -178,25 +177,6 @@
         meter_provider
     };
 
-=======
-
-            builder = builder.with_reader(
-                PeriodicReader::builder(exporter)
-                    .with_interval(std::time::Duration::from_secs(meter_interval))
-                    .build(),
-            );
-
-            if use_stdout {
-                builder = builder.with_reader(create_periodic_reader(meter_interval));
-            }
-        }
-
-        let meter_provider = builder.build();
-        global::set_meter_provider(meter_provider.clone());
-        meter_provider
-    };
-
->>>>>>> 05f14123
     // initialize logger provider
     let logger_provider = {
         let mut builder = SdkLoggerProvider::builder().with_resource(res);
@@ -219,60 +199,6 @@
 
         builder.build()
     };
-<<<<<<< HEAD
-
-    // configuring tracing
-    {
-        // optimize filter configuration
-        let otel_layer = {
-            let filter_otel = match logger_level {
-                "trace" | "debug" => {
-                    info!("OpenTelemetry tracing initialized with level: {}", logger_level);
-                    EnvFilter::new(logger_level)
-                }
-                _ => {
-                    let mut filter = EnvFilter::new(logger_level);
-
-                    // use smallvec to avoid heap allocation
-                    let directives: SmallVec<[&str; 5]> = smallvec::smallvec!["hyper", "tonic", "h2", "reqwest", "tower"];
-
-                    for directive in directives {
-                        filter = filter.add_directive(format!("{}=off", directive).parse().unwrap());
-                    }
-                    filter
-                }
-            };
-            layer::OpenTelemetryTracingBridge::new(&logger_provider).with_filter(filter_otel)
-        };
-
-        let tracer = tracer_provider.tracer(Cow::Borrowed(service_name).to_string());
-
-        // Configure registry to avoid repeated calls to filter methods
-        let level_filter = switch_level(logger_level);
-        let registry = tracing_subscriber::registry()
-            .with(level_filter)
-            .with(OpenTelemetryLayer::new(tracer))
-            .with(MetricsLayer::new(meter_provider.clone()))
-            .with(otel_layer)
-            .with(EnvFilter::try_from_default_env().unwrap_or_else(|_| EnvFilter::new(logger_level)));
-
-        // configure the formatting layer
-        let enable_color = std::io::stdout().is_terminal();
-        let fmt_layer = tracing_subscriber::fmt::layer()
-            .with_ansi(enable_color)
-            .with_thread_names(true)
-            .with_file(true)
-            .with_line_number(true)
-            .with_filter(
-                EnvFilter::new(logger_level).add_directive(
-                    format!("opentelemetry={}", if endpoint.is_empty() { logger_level } else { "off" })
-                        .parse()
-                        .unwrap(),
-                ),
-            );
-
-        registry.with(ErrorLayer::default()).with(fmt_layer).init();
-=======
 
     // configuring tracing
     {
@@ -303,7 +229,6 @@
             .with(OpenTelemetryLayer::new(tracer))
             .with(ErrorLayer::default())
             .init();
->>>>>>> 05f14123
 
         if !endpoint.is_empty() {
             info!(
@@ -320,18 +245,6 @@
     }
 }
 
-<<<<<<< HEAD
-/// Switch log level
-fn switch_level(logger_level: &str) -> tracing_subscriber::filter::LevelFilter {
-    use tracing_subscriber::filter::LevelFilter;
-    match logger_level {
-        "error" => LevelFilter::ERROR,
-        "warn" => LevelFilter::WARN,
-        "info" => LevelFilter::INFO,
-        "debug" => LevelFilter::DEBUG,
-        "trace" => LevelFilter::TRACE,
-        _ => LevelFilter::OFF,
-=======
 fn build_env_filter(logger_level: &str, default_level: Option<&str>) -> EnvFilter {
     let level = default_level.unwrap_or(logger_level);
     let mut filter = EnvFilter::try_from_default_env().unwrap_or_else(|_| EnvFilter::new(level));
@@ -341,7 +254,6 @@
         for directive in directives {
             filter = filter.add_directive(format!("{}=off", directive).parse().unwrap());
         }
->>>>>>> 05f14123
     }
 
     filter

pub mod access;
pub mod ecfs;
<<<<<<< HEAD
pub mod error;
mod event;
=======
// pub mod error;
mod event_notifier;
>>>>>>> 450db143
pub mod options;<|MERGE_RESOLUTION|>--- conflicted
+++ resolved
@@ -1,10 +1,5 @@
 pub mod access;
 pub mod ecfs;
-<<<<<<< HEAD
-pub mod error;
+// pub mod error;
 mod event;
-=======
-// pub mod error;
-mod event_notifier;
->>>>>>> 450db143
 pub mod options;
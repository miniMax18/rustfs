--- conflicted
+++ resolved
@@ -4,12 +4,8 @@
 mod storage;
 
 use clap::Parser;
-<<<<<<< HEAD
-use ecstore::{error::Result, store::ECStore};
+use ecstore::{endpoints::EndpointServerPools, error::Result, store::ECStore};
 use grpc::make_server;
-=======
-use ecstore::{endpoints::EndpointServerPools, error::Result, store::ECStore};
->>>>>>> fc533c7b
 use hyper_util::{
     rt::{TokioExecutor, TokioIo},
     server::conn::auto::Builder as ConnBuilder,
@@ -75,56 +71,49 @@
     //         })
     // };
 
-<<<<<<< HEAD
-    let store: ECStore = ECStore::new(opt.address.clone(), opt.volumes.clone()).await?;
-    let local_disks = store.local_disks();
-
-    // Setup S3 service
-    let service = {
-        let mut b = S3ServiceBuilder::new(storage::ecfs::FS::new(store).await?);
-=======
     // 用于rpc
     let (endpoint_pools, _) = EndpointServerPools::from_volumes(opt.address.clone().as_str(), opt.volumes.clone())?;
+    // Setup S3 service
+    // 本项目使用s3s库来实现s3服务
+    let service = {
+        // let mut b = S3ServiceBuilder::new(storage::ecfs::FS::new(opt.address.clone(), endpoint_pools).await?);
+        let mut b = S3ServiceBuilder::new(storage::ecfs::FS::new());
+        //设置AK和SK
+        //其中部份内容从config配置文件中读取
+        let mut access_key = String::from_str(config::DEFAULT_ACCESS_KEY).unwrap();
+        let mut secret_key = String::from_str(config::DEFAULT_SECRET_KEY).unwrap();
+
+        // Enable authentication
+        if let (Some(ak), Some(sk)) = (opt.access_key, opt.secret_key) {
+            access_key = ak;
+            secret_key = sk;
+        }
+        //显示info信息
+        info!("authentication is enabled {}, {}", &access_key, &secret_key);
+        b.set_auth(SimpleAuth::from_single(access_key, secret_key));
+
+        // Enable parsing virtual-hosted-style requests
+        if let Some(dm) = opt.domain_name {
+            info!("virtual-hosted-style requests are enabled use domain_name {}", &dm);
+            b.set_base_domain(dm);
+        }
+
+        // if domain_name.is_some() {
+        //     info!(
+        //         "virtual-hosted-style requests are enabled use domain_name {}",
+        //         domain_name.as_ref().unwrap()
+        //     );
+        //     b.set_base_domain(domain_name.unwrap());
+        // }
+
+        b.build()
+    };
+    let rpc_service = make_server(endpoint_pools.clone());
 
     tokio::spawn(async move {
-        // Setup S3 service
-        // 本项目使用s3s库来实现s3服务
-        let service = {
-            // let mut b = S3ServiceBuilder::new(storage::ecfs::FS::new(opt.address.clone(), endpoint_pools).await?);
-            let mut b = S3ServiceBuilder::new(storage::ecfs::FS::new());
-            //设置AK和SK
-            //其中部份内容从config配置文件中读取
-            let mut access_key = String::from_str(config::DEFAULT_ACCESS_KEY).unwrap();
-            let mut secret_key = String::from_str(config::DEFAULT_SECRET_KEY).unwrap();
+        let hyper_service = service.into_shared();
 
-            // Enable authentication
-            if let (Some(ak), Some(sk)) = (opt.access_key, opt.secret_key) {
-                access_key = ak;
-                secret_key = sk;
-            }
-            //显示info信息
-            info!("authentication is enabled {}, {}", &access_key, &secret_key);
-            b.set_auth(SimpleAuth::from_single(access_key, secret_key));
-
-            // Enable parsing virtual-hosted-style requests
-            if let Some(dm) = opt.domain_name {
-                info!("virtual-hosted-style requests are enabled use domain_name {}", &dm);
-                b.set_base_domain(dm);
-            }
->>>>>>> fc533c7b
-
-            // if domain_name.is_some() {
-            //     info!(
-            //         "virtual-hosted-style requests are enabled use domain_name {}",
-            //         domain_name.as_ref().unwrap()
-            //     );
-            //     b.set_base_domain(domain_name.unwrap());
-            // }
-
-            b.build()
-        };
-
-        let hyper_service = service.into_shared();
+        let hybrid_service = TowerToHyperService::new(hybrid(hyper_service, rpc_service));
 
         let http_server = ConnBuilder::new(TokioExecutor::new());
         let mut ctrl_c = std::pin::pin!(tokio::signal::ctrl_c());
@@ -147,70 +136,26 @@
                 }
             };
 
-            let conn = http_server.serve_connection(TokioIo::new(socket), hyper_service.clone());
+            let conn = http_server.serve_connection(TokioIo::new(socket), hybrid_service.clone());
             let conn = graceful.watch(conn.into_owned());
             tokio::spawn(async move {
                 let _ = conn.await;
             });
         }
 
-<<<<<<< HEAD
-        // if domain_name.is_some() {
-        //     info!(
-        //         "virtual-hosted-style requests are enabled use domain_name {}",
-        //         domain_name.as_ref().unwrap()
-        //     );
-        //     b.set_base_domain(domain_name.unwrap());
-        // }
-
-        b.build()
-    };
-
-    let hyper_service = service.into_shared();
-
-    let hybrid_service = TowerToHyperService::new(hybrid(hyper_service, make_server(local_disks)));
-
-    let http_server = ConnBuilder::new(TokioExecutor::new());
-    let graceful = hyper_util::server::graceful::GracefulShutdown::new();
-
-    let mut ctrl_c = std::pin::pin!(tokio::signal::ctrl_c());
-
-    info!("server is running at http://{local_addr}");
-
-    loop {
-        let (socket, _) = tokio::select! {
-            res =  listener.accept() => {
-                match res {
-                    Ok(conn) => conn,
-                    Err(err) => {
-                        tracing::error!("error accepting connection: {err}");
-                        continue;
-                    }
-                }
-=======
         tokio::select! {
             () = graceful.shutdown() => {
                  tracing::debug!("Gracefully shutdown!");
             },
             () = tokio::time::sleep(std::time::Duration::from_secs(10)) => {
                  tracing::debug!("Waited 10 seconds for graceful shutdown, aborting...");
->>>>>>> fc533c7b
             }
         }
     });
 
-<<<<<<< HEAD
-        let conn = http_server.serve_connection(TokioIo::new(socket), hybrid_service.clone());
-        let conn = graceful.watch(conn.into_owned());
-        tokio::spawn(async move {
-            let _ = conn.await;
-        });
-    }
-=======
     warn!(" init store");
     // init store
     ECStore::new(opt.address.clone(), endpoint_pools.clone()).await?;
->>>>>>> fc533c7b
 
     tokio::select! {
         _ = tokio::signal::ctrl_c() => {

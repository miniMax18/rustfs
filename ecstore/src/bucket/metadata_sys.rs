--- conflicted
+++ resolved
@@ -7,15 +7,9 @@
 use crate::bucket::error::BucketMetadataError;
 use crate::bucket::metadata::{BUCKET_LIFECYCLE_CONFIG, load_bucket_metadata_parse};
 use crate::bucket::utils::is_meta_bucketname;
-<<<<<<< HEAD
+use crate::cmd::bucket_targets;
 use crate::error::{Error, Result, is_err_bucket_not_found};
 use crate::global::{GLOBAL_Endpoints, is_dist_erasure, is_erasure, new_object_layer_fn};
-=======
-use crate::cmd::bucket_targets;
-use crate::config::error::ConfigError;
-use crate::disk::error::DiskError;
-use crate::global::{is_dist_erasure, is_erasure, new_object_layer_fn, GLOBAL_Endpoints};
->>>>>>> cecde068
 use crate::heal::heal_commands::HealOpts;
 use crate::store::ECStore;
 use crate::utils::xml::deserialize;
@@ -561,7 +555,7 @@
         let (bm, reload) = match self.get_config(bucket).await {
             Ok(res) => {
                 if res.0.replication_config.is_none() {
-                    return Err(Error::new(BucketMetadataError::BucketReplicationConfigNotFound));
+                    return Err(BucketMetadataError::BucketReplicationConfigNotFound.into());
                 }
                 res
             }

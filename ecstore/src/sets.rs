<<<<<<< HEAD
use std::{collections::HashMap, sync::Arc};

use common::globals::GLOBAL_Local_Node_Name;
use futures::future::join_all;
use http::HeaderMap;
use lock::{namespace_lock::NsLockMap, new_lock_api, LockApi};
use tokio::sync::RwLock;
use uuid::Uuid;
=======
#![allow(clippy::map_entry)]
use std::{collections::HashMap, sync::Arc};
>>>>>>> cef6a583

use crate::{
    disk::{
        format::{DistributionAlgoVersion, FormatV3},
        DiskStore,
    },
    endpoints::PoolEndpoints,
    error::{Error, Result},
    set_disk::SetDisks,
    store::{GLOBAL_IsDistErasure, GLOBAL_LOCAL_DISK_SET_DRIVES},
    store_api::{
        BucketInfo, BucketOptions, CompletePart, DeleteBucketOptions, DeletedObject, GetObjectReader, HTTPRangeSpec,
        ListObjectsV2Info, MakeBucketOptions, MultipartUploadResult, ObjectInfo, ObjectOptions, ObjectToDelete, PartInfo,
        PutObjReader, StorageAPI,
    },
    utils::hash,
};
use futures::future::join_all;
use http::HeaderMap;
use tokio::sync::RwLock;
use tokio::time::Duration;
use tokio_util::sync::CancellationToken;
use tracing::info;
use tracing::warn;
use uuid::Uuid;

#[derive(Debug, Clone)]
pub struct Sets {
    pub id: Uuid,
    // pub sets: Vec<Objects>,
    // pub disk_set: Vec<Vec<Option<DiskStore>>>, // [set_count_idx][set_drive_count_idx] = disk_idx
<<<<<<< HEAD
    pub disk_set: Vec<SetDisks>, // [set_count_idx][set_drive_count_idx] = disk_idx
    pub lockers: Vec<Vec<LockApi>>,
=======
    pub disk_set: Vec<Arc<SetDisks>>, // [set_count_idx][set_drive_count_idx] = disk_idx
>>>>>>> cef6a583
    pub pool_idx: usize,
    pub endpoints: PoolEndpoints,
    pub format: FormatV3,
    pub partiy_count: usize,
    pub set_count: usize,
    pub set_drive_count: usize,
    pub distribution_algo: DistributionAlgoVersion,
    ctx: CancellationToken,
}

impl Sets {
    pub async fn new(
        disks: Vec<Option<DiskStore>>,
        endpoints: &PoolEndpoints,
        fm: &FormatV3,
        pool_idx: usize,
        partiy_count: usize,
    ) -> Result<Arc<Self>> {
        let set_count = fm.erasure.sets.len();
        let set_drive_count = fm.erasure.sets[0].len();

        let mut unique: Vec<Vec<String>> = vec![vec![]; set_count];
        let mut lockers: Vec<Vec<LockApi>> = vec![vec![]; set_count];
        endpoints.endpoints.as_ref().iter().enumerate().for_each(|(idx, endpoint)| {
            let set_idx = idx / set_drive_count;
            if endpoint.is_local && !unique[set_idx].contains(&"local".to_string()) {
                unique[set_idx].push("local".to_string());
                lockers[set_idx].push(new_lock_api(true, None));
            }

            if !endpoint.is_local {
                let host_port = format!("{}:{}", endpoint.url.host_str().unwrap(), endpoint.url.port().unwrap().to_string());
                if !unique[set_idx].contains(&host_port) {
                    unique[set_idx].push(host_port);
                    lockers[set_idx].push(new_lock_api(false, Some(endpoint.url.clone())));
                }
            }
        });

        let mut disk_set = Vec::with_capacity(set_count);

        for i in 0..set_count {
            let mut set_drive = Vec::with_capacity(set_drive_count);
            let mut set_endpoints = Vec::with_capacity(set_drive_count);
            for j in 0..set_drive_count {
                let idx = i * set_drive_count + j;
                let mut disk = disks[idx].clone();

                let endpoint = endpoints.endpoints.as_ref().get(idx).cloned();
                set_endpoints.push(endpoint);

                if disk.is_none() {
                    warn!("sets new set_drive {}-{} is none", i, j);
                    set_drive.push(None);
                    continue;
                }

                if disk.as_ref().unwrap().is_local() && *GLOBAL_IsDistErasure.read().await {
                    let local_disk = {
                        let local_set_drives = GLOBAL_LOCAL_DISK_SET_DRIVES.read().await;
                        local_set_drives[pool_idx][i][j].clone()
                    };

                    if local_disk.is_none() {
                        warn!("sets new set_drive {}-{} local_disk is none", i, j);
                        set_drive.push(None);
                        continue;
                    }

                    let _ = disk.as_ref().unwrap().close().await;

                    disk = local_disk;
                }

                if let Some(_disk_id) = disk.as_ref().unwrap().get_disk_id().await? {
                    set_drive.push(disk);
                } else {
                    warn!("sets new set_drive {}-{} get_disk_id is none", i, j);
                    set_drive.push(None);
                }
            }

            // warn!("sets new set_drive {:?}", &set_drive);

            let set_disks = SetDisks {
<<<<<<< HEAD
                disks: set_drive,
                lockers: lockers[i].clone(),
                locker_owner: GLOBAL_Local_Node_Name.read().await.to_string(),
                ns_mutex: Arc::new(RwLock::new(NsLockMap::new(*GLOBAL_IsDistErasure.read().await))),
=======
                disks: RwLock::new(set_drive),
>>>>>>> cef6a583
                set_drive_count,
                default_parity_count: partiy_count,
                set_index: i,
                pool_index: pool_idx,
                set_endpoints,
                format: fm.clone(),
            };

            disk_set.push(Arc::new(set_disks));
        }

        let sets = Arc::new(Self {
            id: fm.id,
            // sets: todo!(),
            disk_set,
            lockers,
            pool_idx,
            endpoints: endpoints.clone(),
            format: fm.clone(),
            partiy_count,
            set_count,
            set_drive_count,
            distribution_algo: fm.erasure.distribution_algo.clone(),
            ctx: CancellationToken::new(),
        });

        let asets = sets.clone();

        tokio::spawn(async move { asets.monitor_and_connect_endpoints().await });

        Ok(sets)
    }

    pub async fn monitor_and_connect_endpoints(&self) {
        tokio::time::sleep(Duration::from_secs(5)).await;

        info!("start monitor_and_connect_endpoints");

        self.connect_disks().await;

        // TODO: config interval
        let mut interval = tokio::time::interval(tokio::time::Duration::from_secs(15 * 3));
        let cloned_token = self.ctx.clone();
        loop {
            tokio::select! {
               _= interval.tick()=>{
                // debug!("tick...");
                self.connect_disks().await;

                interval.reset();
               },

               _ = cloned_token.cancelled() => {
                warn!("ctx cancelled");
                break;
               }
            }
        }

        warn!("monitor_and_connect_endpoints exit");
    }

    async fn connect_disks(&self) {
        // debug!("start connect_disks ...");
        for set in self.disk_set.iter() {
            set.connect_disks().await;
        }
        // debug!("done connect_disks ...");
    }

    pub fn get_disks(&self, set_idx: usize) -> Arc<SetDisks> {
        self.disk_set[set_idx].clone()
    }

    pub fn get_disks_by_key(&self, key: &str) -> Arc<SetDisks> {
        self.get_disks(self.get_hashed_set_index(key))
    }

    fn get_hashed_set_index(&self, input: &str) -> usize {
        match self.distribution_algo {
            DistributionAlgoVersion::V1 => hash::crc_hash(input, self.disk_set.len()),

            DistributionAlgoVersion::V2 | DistributionAlgoVersion::V3 => {
                hash::sip_hash(input, self.disk_set.len(), self.id.as_bytes())
            }
        }
    }

    // async fn commit_rename_data_dir(
    //     &self,
    //     disks: &Vec<Option<DiskStore>>,
    //     bucket: &str,
    //     object: &str,
    //     data_dir: &str,
    //     // write_quorum: usize,
    // ) -> Vec<Option<Error>> {
    //     unimplemented!()
    // }

    async fn delete_prefix(&self, bucket: &str, object: &str) -> Result<()> {
        let mut futures = Vec::new();
        let opt = ObjectOptions {
            delete_prefix: true,
            ..Default::default()
        };

        for set in self.disk_set.iter() {
            futures.push(set.delete_object(bucket, object, opt.clone()));
        }

        let _results = join_all(futures).await;

        Ok(())
    }
}

// #[derive(Debug)]
// pub struct Objects {
//     pub endpoints: Vec<Endpoint>,
//     pub disks: Vec<usize>,
//     pub set_index: usize,
//     pub pool_index: usize,
//     pub set_drive_count: usize,
//     pub default_parity_count: usize,
// }

struct DelObj {
    // set_idx: usize,
    orig_idx: usize,
    obj: ObjectToDelete,
}

#[async_trait::async_trait]
impl StorageAPI for Sets {
    async fn list_bucket(&self, _opts: &BucketOptions) -> Result<Vec<BucketInfo>> {
        unimplemented!()
    }
    async fn make_bucket(&self, _bucket: &str, _opts: &MakeBucketOptions) -> Result<()> {
        unimplemented!()
    }

    async fn get_bucket_info(&self, _bucket: &str, _opts: &BucketOptions) -> Result<BucketInfo> {
        unimplemented!()
    }
    async fn delete_objects(
        &self,
        bucket: &str,
        objects: Vec<ObjectToDelete>,
        opts: ObjectOptions,
    ) -> Result<(Vec<DeletedObject>, Vec<Option<Error>>)> {
        // 默认返回值
        let mut del_objects = vec![DeletedObject::default(); objects.len()];

        let mut del_errs = Vec::with_capacity(objects.len());
        for _ in 0..objects.len() {
            del_errs.push(None)
        }

        let mut set_obj_map = HashMap::new();

        // hash key
        for (i, obj) in objects.iter().enumerate() {
            let idx = self.get_hashed_set_index(obj.object_name.as_str());

            if !set_obj_map.contains_key(&idx) {
                set_obj_map.insert(
                    idx,
                    vec![DelObj {
                        // set_idx: idx,
                        orig_idx: i,
                        obj: obj.clone(),
                    }],
                );
            } else if let Some(val) = set_obj_map.get_mut(&idx) {
                val.push(DelObj {
                    // set_idx: idx,
                    orig_idx: i,
                    obj: obj.clone(),
                });
            }
        }

        // let semaphore = Arc::new(Semaphore::new(num_cpus::get()));
        // let mut jhs = Vec::with_capacity(semaphore.available_permits());

        // for (k, v) in set_obj_map {
        //     let disks = self.get_disks(k);
        //     let semaphore = semaphore.clone();
        //     let opts = opts.clone();
        //     let bucket = bucket.to_string();

        //     let jh = tokio::spawn(async move {
        //         let _permit = semaphore.acquire().await.unwrap();
        //         let objs: Vec<ObjectToDelete> = v.iter().map(|v| v.obj.clone()).collect();
        //         disks.delete_objects(&bucket, objs, opts).await
        //     });
        //     jhs.push(jh);
        // }

        // let mut results = Vec::with_capacity(jhs.len());
        // for jh in jhs {
        //     results.push(jh.await?.unwrap());
        // }

        // for (dobjects, errs) in results {
        //     del_objects.extend(dobjects);
        //     del_errs.extend(errs);
        // }

        // TODO: 并发
        for (k, v) in set_obj_map {
            let disks = self.get_disks(k);
            let objs: Vec<ObjectToDelete> = v.iter().map(|v| v.obj.clone()).collect();
            let (dobjects, errs) = disks.delete_objects(bucket, objs, opts.clone()).await?;

            for (i, err) in errs.into_iter().enumerate() {
                let obj = v.get(i).unwrap();

                del_errs[obj.orig_idx] = err;

                del_objects[obj.orig_idx] = dobjects.get(i).unwrap().clone();
            }
        }

        Ok((del_objects, del_errs))
    }
    async fn delete_object(&self, bucket: &str, object: &str, opts: ObjectOptions) -> Result<ObjectInfo> {
        if opts.delete_prefix {
            self.delete_prefix(bucket, object).await?;
            return Ok(ObjectInfo::default());
        }

        self.get_disks_by_key(object).delete_object(bucket, object, opts).await
    }
    async fn list_objects_v2(
        &self,
        _bucket: &str,
        _prefix: &str,
        _continuation_token: &str,
        _delimiter: &str,
        _max_keys: i32,
        _fetch_owner: bool,
        _start_after: &str,
    ) -> Result<ListObjectsV2Info> {
        unimplemented!()
    }

    async fn get_object_info(&self, bucket: &str, object: &str, opts: &ObjectOptions) -> Result<ObjectInfo> {
        self.get_disks_by_key(object).get_object_info(bucket, object, opts).await
    }

    async fn put_object_info(&self, bucket: &str, object: &str, info: ObjectInfo, opts: &ObjectOptions) -> Result<()> {
        self.get_disks_by_key(object)
            .put_object_info(bucket, object, info, opts)
            .await
    }

    async fn get_object_reader(
        &self,
        bucket: &str,
        object: &str,
        range: HTTPRangeSpec,
        h: HeaderMap,
        opts: &ObjectOptions,
    ) -> Result<GetObjectReader> {
        self.get_disks_by_key(object)
            .get_object_reader(bucket, object, range, h, opts)
            .await
    }
    async fn put_object(&self, bucket: &str, object: &str, data: PutObjReader, opts: &ObjectOptions) -> Result<ObjectInfo> {
        self.get_disks_by_key(object).put_object(bucket, object, data, opts).await
    }

    async fn put_object_part(
        &self,
        bucket: &str,
        object: &str,
        upload_id: &str,
        part_id: usize,
        data: PutObjReader,
        opts: &ObjectOptions,
    ) -> Result<PartInfo> {
        self.get_disks_by_key(object)
            .put_object_part(bucket, object, upload_id, part_id, data, opts)
            .await
    }

    async fn new_multipart_upload(&self, bucket: &str, object: &str, opts: &ObjectOptions) -> Result<MultipartUploadResult> {
        self.get_disks_by_key(object).new_multipart_upload(bucket, object, opts).await
    }
    async fn abort_multipart_upload(&self, bucket: &str, object: &str, upload_id: &str, opts: &ObjectOptions) -> Result<()> {
        self.get_disks_by_key(object)
            .abort_multipart_upload(bucket, object, upload_id, opts)
            .await
    }
    async fn complete_multipart_upload(
        &self,
        bucket: &str,
        object: &str,
        upload_id: &str,
        uploaded_parts: Vec<CompletePart>,
        opts: &ObjectOptions,
    ) -> Result<ObjectInfo> {
        self.get_disks_by_key(object)
            .complete_multipart_upload(bucket, object, upload_id, uploaded_parts, opts)
            .await
    }

    async fn delete_bucket(&self, _bucket: &str, _opts: &DeleteBucketOptions) -> Result<()> {
        unimplemented!()
    }
}<|MERGE_RESOLUTION|>--- conflicted
+++ resolved
@@ -1,4 +1,4 @@
-<<<<<<< HEAD
+#![allow(clippy::map_entry)]
 use std::{collections::HashMap, sync::Arc};
 
 use common::globals::GLOBAL_Local_Node_Name;
@@ -7,10 +7,6 @@
 use lock::{namespace_lock::NsLockMap, new_lock_api, LockApi};
 use tokio::sync::RwLock;
 use uuid::Uuid;
-=======
-#![allow(clippy::map_entry)]
-use std::{collections::HashMap, sync::Arc};
->>>>>>> cef6a583
 
 use crate::{
     disk::{
@@ -28,26 +24,19 @@
     },
     utils::hash,
 };
-use futures::future::join_all;
-use http::HeaderMap;
-use tokio::sync::RwLock;
+
 use tokio::time::Duration;
 use tokio_util::sync::CancellationToken;
 use tracing::info;
 use tracing::warn;
-use uuid::Uuid;
 
 #[derive(Debug, Clone)]
 pub struct Sets {
     pub id: Uuid,
     // pub sets: Vec<Objects>,
     // pub disk_set: Vec<Vec<Option<DiskStore>>>, // [set_count_idx][set_drive_count_idx] = disk_idx
-<<<<<<< HEAD
-    pub disk_set: Vec<SetDisks>, // [set_count_idx][set_drive_count_idx] = disk_idx
     pub lockers: Vec<Vec<LockApi>>,
-=======
     pub disk_set: Vec<Arc<SetDisks>>, // [set_count_idx][set_drive_count_idx] = disk_idx
->>>>>>> cef6a583
     pub pool_idx: usize,
     pub endpoints: PoolEndpoints,
     pub format: FormatV3,
@@ -133,14 +122,10 @@
             // warn!("sets new set_drive {:?}", &set_drive);
 
             let set_disks = SetDisks {
-<<<<<<< HEAD
-                disks: set_drive,
                 lockers: lockers[i].clone(),
                 locker_owner: GLOBAL_Local_Node_Name.read().await.to_string(),
                 ns_mutex: Arc::new(RwLock::new(NsLockMap::new(*GLOBAL_IsDistErasure.read().await))),
-=======
                 disks: RwLock::new(set_drive),
->>>>>>> cef6a583
                 set_drive_count,
                 default_parity_count: partiy_count,
                 set_index: i,

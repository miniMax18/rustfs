name: Build RustFS And GUI

on:
  workflow_dispatch:
  schedule:
    - cron: "0 0 * * 0" # at midnight of each sunday
  push:
    branches:
      - main
    tags: ["v*", "*"]

jobs:
  build-rustfs:
    runs-on: ${{ matrix.os }}
    strategy:
      fail-fast: false
      matrix:
        os: [ubuntu-latest, macos-latest, windows-latest]
        variant:
          - {
              profile: release,
              target: x86_64-unknown-linux-musl,
              glibc: "default",
            }
          - {
              profile: release,
              target: x86_64-unknown-linux-gnu,
              glibc: "default",
            }
          - { profile: release, target: aarch64-apple-darwin, glibc: "default" }
          #- { profile: release, target: aarch64-unknown-linux-gnu, glibc: "default" }
          - {
              profile: release,
              target: aarch64-unknown-linux-musl,
              glibc: "default",
            }
          #- { profile: release, target: x86_64-pc-windows-msvc, glibc: "default" }
        exclude:
          # Linux targets on non-Linux systems
          - os: macos-latest
            variant:
              {
                profile: release,
                target: x86_64-unknown-linux-gnu,
                glibc: "default",
              }
          - os: macos-latest
            variant:
              {
                profile: release,
                target: x86_64-unknown-linux-musl,
                glibc: "default",
              }
          - os: macos-latest
            variant:
              {
                profile: release,
                target: aarch64-unknown-linux-gnu,
                glibc: "default",
              }
          - os: macos-latest
            variant:
              {
                profile: release,
                target: aarch64-unknown-linux-musl,
                glibc: "default",
              }
          - os: windows-latest
            variant:
              {
                profile: release,
                target: x86_64-unknown-linux-gnu,
                glibc: "default",
              }
          - os: windows-latest
            variant:
              {
                profile: release,
                target: x86_64-unknown-linux-musl,
                glibc: "default",
              }
          - os: windows-latest
            variant:
              {
                profile: release,
                target: aarch64-unknown-linux-gnu,
                glibc: "default",
              }
          - os: windows-latest
            variant:
              {
                profile: release,
                target: aarch64-unknown-linux-musl,
                glibc: "default",
              }

          # Apple targets on non-macOS systems
          - os: ubuntu-latest
            variant:
              {
                profile: release,
                target: aarch64-apple-darwin,
                glibc: "default",
              }
          - os: windows-latest
            variant:
              {
                profile: release,
                target: aarch64-apple-darwin,
                glibc: "default",
              }

          # Windows targets on non-Windows systems
          - os: ubuntu-latest
            variant:
              {
                profile: release,
                target: x86_64-pc-windows-msvc,
                glibc: "default",
              }
          - os: macos-latest
            variant:
              {
                profile: release,
                target: x86_64-pc-windows-msvc,
                glibc: "default",
              }

    steps:
      - name: Checkout repository
        uses: actions/checkout@v4.2.2
        with:
          fetch-depth: 0

      # Installation system dependencies
      - name: Install system dependencies (Ubuntu)
        if: runner.os == 'Linux'
        run: |
          sudo apt update
          sudo apt install -y musl-tools build-essential lld libdbus-1-dev libwayland-dev libwebkit2gtk-4.1-dev libxdo-dev
        shell: bash

      #Install Rust using dtolnay/rust-toolchain
      - uses: dtolnay/rust-toolchain@master
        with:
          toolchain: stable
          targets: ${{ matrix.variant.target }}
          components: rustfmt, clippy

      # Install system dependencies
      - name: Cache Protoc
        id: cache-protoc
        uses: actions/cache@v4.2.3
        with:
          path: /Users/runner/hostedtoolcache/protoc
          key: protoc-${{ runner.os }}-31.1
          restore-keys: |
            protoc-${{ runner.os }}-

      - name: Install Protoc
        if: steps.cache-protoc.outputs.cache-hit != 'true'
        uses: arduino/setup-protoc@v3
        with:
<<<<<<< HEAD
          version: '31.1'
=======
          version: "31.1"
>>>>>>> 450db143
          repo-token: ${{ secrets.GITHUB_TOKEN }}

      - name: Setup Flatc
        uses: Nugine/setup-flatc@v1
        with:
          version: "25.2.10"

      # Cache Cargo dependencies
      - uses: Swatinem/rust-cache@v2
        with:
          cache-on-failure: true
          cache-all-crates: true
          shared-key: rustfs-${{ matrix.os }}-${{ matrix.variant.profile }}-${{ matrix.variant.target }}-${{ matrix.variant.glibc }}-${{ hashFiles('**/Cargo.lock') }}
          save-if: ${{ github.event_name != 'pull_request' }}

      # Set up Zig for cross-compilation
      - uses: mlugg/setup-zig@v2
        if: matrix.variant.glibc != 'default' || contains(matrix.variant.target, 'aarch64-unknown-linux')

      - uses: taiki-e/install-action@cargo-zigbuild
        if: matrix.variant.glibc != 'default' || contains(matrix.variant.target, 'aarch64-unknown-linux')

      # Download static resources
      - name: Download and Extract Static Assets
        run: |
          url="https://dl.rustfs.com/artifacts/console/rustfs-console-latest.zip"

          # Create a static resource directory
          mkdir -p ./rustfs/static

          # Download static resources
          echo "::group::Downloading static assets"
          curl -L -o static_assets.zip "$url" --retry 3

          # Unzip static resources
          echo "::group::Extracting static assets"
          if [ "${{ runner.os }}" = "Windows" ]; then
            7z x static_assets.zip -o./rustfs/static
            del static_assets.zip
          else
            unzip -o static_assets.zip -d ./rustfs/static
            rm static_assets.zip
          fi

          echo "::group::Static assets content"
          ls -la ./rustfs/static
        shell: bash

      # Build rustfs
      - name: Build rustfs
        id: build
        shell: bash
        run: |
          echo "::group::Setting up build parameters"
          PROFILE="${{ matrix.variant.profile }}"
          TARGET="${{ matrix.variant.target }}"
          GLIBC="${{ matrix.variant.glibc }}"

          # Determine whether to use zigbuild
          USE_ZIGBUILD=false
          if [[ "$GLIBC" != "default" || "$TARGET" == *"aarch64-unknown-linux"* ]]; then
            USE_ZIGBUILD=true
            echo "Using zigbuild for cross-compilation"
          fi

          # Determine the target parameters
          TARGET_ARG="$TARGET"
          if [[ "$GLIBC" != "default" ]]; then
            TARGET_ARG="${TARGET}.${GLIBC}"
            echo "Using custom glibc target: $TARGET_ARG"
          fi

          # Confirm the profile directory name
          if [[ "$PROFILE" == "dev" ]]; then
            PROFILE_DIR="debug"
          else
            PROFILE_DIR="$PROFILE"
          fi

          # Determine the binary suffix
          BIN_SUFFIX=""
          if [[ "${{ matrix.variant.target }}" == *"windows"* ]]; then
            BIN_SUFFIX=".exe"
          fi

          # Determine the binary name - Use the appropriate extension for Windows
          BIN_NAME="rustfs.${PROFILE}.${TARGET}"
          if [[ "$GLIBC" != "default" ]]; then
            BIN_NAME="${BIN_NAME}.glibc${GLIBC}"
          fi

          # Windows systems use exe suffix, and other systems do not have suffix
          if [[ "${{ matrix.variant.target }}" == *"windows"* ]]; then
            BIN_NAME="${BIN_NAME}.exe"
          else
            BIN_NAME="${BIN_NAME}.bin"
          fi

          echo "Binary name will be: $BIN_NAME"

          echo "::group::Building rustfs"
          # Refresh build information
          touch rustfs/build.rs

          # Identify the build command and execute it
          if [[ "$USE_ZIGBUILD" == "true" ]]; then
            echo "Build command: cargo zigbuild --profile $PROFILE --target $TARGET_ARG -p rustfs --bins"
            cargo zigbuild --profile $PROFILE --target $TARGET_ARG -p rustfs --bins
          else
            echo "Build command: cargo build --profile $PROFILE --target $TARGET_ARG -p rustfs --bins"
            cargo build --profile $PROFILE --target $TARGET_ARG -p rustfs --bins
          fi

          # Determine the binary path and output path
          BIN_PATH="target/${TARGET_ARG}/${PROFILE_DIR}/rustfs${BIN_SUFFIX}"
          OUT_PATH="target/artifacts/${BIN_NAME}"

          # Create a target directory
          mkdir -p target/artifacts

          echo "Copying binary from ${BIN_PATH} to ${OUT_PATH}"
          cp "${BIN_PATH}" "${OUT_PATH}"

          # Record the output path for use in the next steps
          echo "bin_path=${OUT_PATH}" >> $GITHUB_OUTPUT
          echo "bin_name=${BIN_NAME}" >> $GITHUB_OUTPUT

      - name: Package Binary and Static Assets
        id: package
        run: |
          # Create component file name
          ARTIFACT_NAME="rustfs-${{ matrix.variant.profile }}-${{ matrix.variant.target }}"
          if [ "${{ matrix.variant.glibc }}" != "default" ]; then
            ARTIFACT_NAME="${ARTIFACT_NAME}-glibc${{ matrix.variant.glibc }}"
          fi
          echo "artifact_name=${ARTIFACT_NAME}" >> $GITHUB_OUTPUT

          # Get the binary path
          BIN_PATH="${{ steps.build.outputs.bin_path }}"

          # Create a packaged directory structure - only contains bin and docs directories
          mkdir -p ${ARTIFACT_NAME}/{bin,docs}

          # Copy binary files (note the difference between Windows and other systems)
          if [[ "${{ matrix.variant.target }}" == *"windows"* ]]; then
            cp "${BIN_PATH}" ${ARTIFACT_NAME}/bin/rustfs.exe
          else
            cp "${BIN_PATH}" ${ARTIFACT_NAME}/bin/rustfs
          fi

          # copy documents and licenses
          if [ -f "LICENSE" ]; then
            cp LICENSE ${ARTIFACT_NAME}/docs/
          fi
          if [ -f "README.md" ]; then
            cp README.md ${ARTIFACT_NAME}/docs/
          fi

          # Packaged as zip
          if [ "${{ runner.os }}" = "Windows" ]; then
            7z a ${ARTIFACT_NAME}.zip ${ARTIFACT_NAME}
          else
            zip -r ${ARTIFACT_NAME}.zip ${ARTIFACT_NAME}
          fi

          echo "Created artifact: ${ARTIFACT_NAME}.zip"
          ls -la ${ARTIFACT_NAME}.zip
        shell: bash

      - uses: actions/upload-artifact@v4
        with:
          name: ${{ steps.package.outputs.artifact_name }}
          path: ${{ steps.package.outputs.artifact_name }}.zip
          retention-days: 7

      # Install ossutil2 tool for OSS upload
      - name: Install ossutil2
        if: startsWith(github.ref, 'refs/tags/') || github.ref == 'refs/heads/main'
        shell: bash
        run: |
          echo "::group::Installing ossutil2"
          # Download and install ossutil based on platform
          if [ "${{ runner.os }}" = "Linux" ]; then
            curl -o ossutil.zip https://gosspublic.alicdn.com/ossutil/v2/2.1.1/ossutil-2.1.1-linux-amd64.zip
            unzip -o ossutil.zip
            chmod 755 ossutil-2.1.1-linux-amd64/ossutil
            sudo mv ossutil-2.1.1-linux-amd64/ossutil /usr/local/bin/
            rm -rf ossutil.zip ossutil-2.1.1-linux-amd64
          elif [ "${{ runner.os }}" = "macOS" ]; then
            if [ "$(uname -m)" = "arm64" ]; then
              curl -o ossutil.zip https://gosspublic.alicdn.com/ossutil/v2/2.1.1/ossutil-2.1.1-mac-arm64.zip
            else
              curl -o ossutil.zip https://gosspublic.alicdn.com/ossutil/v2/2.1.1/ossutil-2.1.1-mac-amd64.zip
            fi
            unzip -o ossutil.zip
            chmod 755 ossutil-*/ossutil
            sudo mv ossutil-*/ossutil /usr/local/bin/
            rm -rf ossutil.zip ossutil-*
          elif [ "${{ runner.os }}" = "Windows" ]; then
            curl -o ossutil.zip https://gosspublic.alicdn.com/ossutil/v2/2.1.1/ossutil-2.1.1-windows-amd64.zip
            unzip -o ossutil.zip
            mv ossutil-*/ossutil.exe /usr/bin/ossutil.exe
            rm -rf ossutil.zip ossutil-*
          fi
          echo "ossutil2 installation completed"

          # Set the OSS configuration
          ossutil config set Region oss-cn-beijing
          ossutil config set endpoint oss-cn-beijing.aliyuncs.com
          ossutil config set accessKeyID ${{ secrets.ALICLOUDOSS_KEY_ID }}
          ossutil config set accessKeySecret ${{ secrets.ALICLOUDOSS_KEY_SECRET }}

      - name: Upload to Aliyun OSS
        if: startsWith(github.ref, 'refs/tags/') || github.ref == 'refs/heads/main'
        shell: bash
        env:
          OSSUTIL_ACCESS_KEY_ID: ${{ secrets.ALICLOUDOSS_KEY_ID }}
          OSSUTIL_ACCESS_KEY_SECRET: ${{ secrets.ALICLOUDOSS_KEY_SECRET }}
          OSSUTIL_ENDPOINT: https://oss-cn-beijing.aliyuncs.com
        run: |
          echo "::group::Uploading files to OSS"
          # Upload the artifact file to two different paths
          ossutil cp "${{ steps.package.outputs.artifact_name }}.zip" "oss://rustfs-artifacts/artifacts/rustfs/${{ steps.package.outputs.artifact_name }}.zip" --force
          ossutil cp "${{ steps.package.outputs.artifact_name }}.zip" "oss://rustfs-artifacts/artifacts/rustfs/${{ steps.package.outputs.artifact_name }}.latest.zip" --force
          echo "Successfully uploaded artifacts to OSS"

      # Determine whether to perform GUI construction based on conditions
      - name: Prepare for GUI build
        if: startsWith(github.ref, 'refs/tags/')
        id: prepare_gui
        run: |
          # Create a target directory
          mkdir -p ./cli/rustfs-gui/embedded-rustfs/

          # Copy the currently built binary to the embedded-rustfs directory
          if [[ "${{ matrix.variant.target }}" == *"windows"* ]]; then
            cp "${{ steps.build.outputs.bin_path }}" ./cli/rustfs-gui/embedded-rustfs/rustfs.exe
          else
            cp "${{ steps.build.outputs.bin_path }}" ./cli/rustfs-gui/embedded-rustfs/rustfs
          fi

          echo "Copied binary to embedded-rustfs directory"
          ls -la ./cli/rustfs-gui/embedded-rustfs/
        shell: bash

      #Install the dioxus-cli tool
      - uses: taiki-e/cache-cargo-install-action@v2
        if: startsWith(github.ref, 'refs/tags/')
        with:
          tool: dioxus-cli

      # Build and package GUI applications
      - name: Build and Bundle rustfs-gui
        if: startsWith(github.ref, 'refs/tags/')
        id: build_gui
        shell: bash
        run: |
          echo "::group::Setting up build parameters for GUI"
          PROFILE="${{ matrix.variant.profile }}"
          TARGET="${{ matrix.variant.target }}"
          GLIBC="${{ matrix.variant.glibc }}"
          RELEASE_PATH="target/artifacts/$TARGET"

          # Make sure the output directory exists
          mkdir -p ${RELEASE_PATH}

          # Configure the target platform linker
          echo "::group::Configuring linker for $TARGET"
          case "$TARGET" in
          "x86_64-unknown-linux-gnu")
            export CC_x86_64_unknown_linux_gnu=gcc
            export CARGO_TARGET_X86_64_UNKNOWN_LINUX_GNU_LINKER=gcc
            ;;
          "x86_64-unknown-linux-musl")
            export CC_x86_64_unknown_linux_musl=musl-gcc
            export CARGO_TARGET_X86_64_UNKNOWN_LINUX_MUSL_LINKER=musl-gcc
            ;;
          "aarch64-unknown-linux-gnu")
            export CC_aarch64_unknown_linux_gnu=aarch64-linux-gnu-gcc
            export CARGO_TARGET_AARCH64_UNKNOWN_LINUX_GNU_LINKER=aarch64-linux-gnu-gcc
            ;;
          "aarch64-unknown-linux-musl")
            export CC_aarch64_unknown_linux_musl=aarch64-linux-musl-gcc
            export CARGO_TARGET_AARCH64_UNKNOWN_LINUX_MUSL_LINKER=aarch64-linux-musl-gcc
            ;;
          "aarch64-apple-darwin")
            export CC_aarch64_apple_darwin=clang
            export CARGO_TARGET_AARCH64_APPLE_DARWIN_LINKER=clang
            ;;
          "x86_64-pc-windows-msvc")
            export CC_x86_64_pc_windows_msvc=cl
            export CARGO_TARGET_X86_64_PC_WINDOWS_MSVC_LINKER=link
            ;;
          esac

          echo "::group::Building GUI application"
          cd cli/rustfs-gui

          # Building according to the target platform
          if [[ "$TARGET" == *"apple-darwin"* ]]; then
            echo "Building for macOS"
            dx bundle --platform macos --package-types "macos" --package-types "dmg" --release --profile ${PROFILE} --out-dir ../../${RELEASE_PATH}
          elif [[ "$TARGET" == *"windows-msvc"* ]]; then
            echo "Building for Windows"
            dx bundle --platform windows --package-types "msi" --release --profile ${PROFILE} --out-dir ../../${RELEASE_PATH}
          elif [[ "$TARGET" == *"linux"* ]]; then
            echo "Building for Linux"
            dx bundle --platform linux --package-types "deb" --package-types "rpm" --package-types "appimage" --release --profile ${PROFILE} --out-dir ../../${RELEASE_PATH}
          fi

          cd ../..

          # Create component name
          GUI_ARTIFACT_NAME="rustfs-gui-${PROFILE}-${TARGET}"

          if [ "$GLIBC" != "default" ]; then
            GUI_ARTIFACT_NAME="${GUI_ARTIFACT_NAME}-glibc${GLIBC}"
          fi

          echo "::group::Packaging GUI application"
          # Select packaging method according to the operating system
          if [ "${{ runner.os }}" = "Windows" ]; then
            7z a ${GUI_ARTIFACT_NAME}.zip ${RELEASE_PATH}/*
          else
            zip -r ${GUI_ARTIFACT_NAME}.zip ${RELEASE_PATH}/*
          fi

          echo "gui_artifact_name=${GUI_ARTIFACT_NAME}" >> $GITHUB_OUTPUT
          echo "Created GUI artifact: ${GUI_ARTIFACT_NAME}.zip"
          ls -la ${GUI_ARTIFACT_NAME}.zip

      # Upload GUI components
      - uses: actions/upload-artifact@v4
        if: startsWith(github.ref, 'refs/tags/')
        with:
          name: ${{ steps.build_gui.outputs.gui_artifact_name }}
          path: ${{ steps.build_gui.outputs.gui_artifact_name }}.zip
          retention-days: 7

      # Upload GUI to Alibaba Cloud OSS
      - name: Upload GUI to Aliyun OSS
        if: startsWith(github.ref, 'refs/tags/')
        shell: bash
        env:
          OSSUTIL_ACCESS_KEY_ID: ${{ secrets.ALICLOUDOSS_KEY_ID }}
          OSSUTIL_ACCESS_KEY_SECRET: ${{ secrets.ALICLOUDOSS_KEY_SECRET }}
          OSSUTIL_ENDPOINT: https://oss-cn-beijing.aliyuncs.com
        run: |
          echo "::group::Uploading GUI files to OSS"
          # Upload the GUI artifact file to two different paths
          ossutil cp "${{ steps.build_gui.outputs.gui_artifact_name }}.zip" "oss://rustfs-artifacts/artifacts/rustfs/${{ steps.build_gui.outputs.gui_artifact_name }}.zip" --force
          ossutil cp "${{ steps.build_gui.outputs.gui_artifact_name }}.zip" "oss://rustfs-artifacts/artifacts/rustfs/${{ steps.build_gui.outputs.gui_artifact_name }}.latest.zip" --force
          echo "Successfully uploaded GUI artifacts to OSS"

  merge:
    runs-on: ubuntu-latest
    needs: [build-rustfs]
    if: startsWith(github.ref, 'refs/tags/')
    steps:
      - uses: actions/upload-artifact/merge@v4
        with:
          name: rustfs-packages
          pattern: "rustfs-*"
          delete-merged: true<|MERGE_RESOLUTION|>--- conflicted
+++ resolved
@@ -7,7 +7,7 @@
   push:
     branches:
       - main
-    tags: ["v*", "*"]
+    tags: [ "v*", "*" ]
 
 jobs:
   build-rustfs:
@@ -15,25 +15,25 @@
     strategy:
       fail-fast: false
       matrix:
-        os: [ubuntu-latest, macos-latest, windows-latest]
+        os: [ ubuntu-latest, macos-latest, windows-latest ]
         variant:
           - {
-              profile: release,
-              target: x86_64-unknown-linux-musl,
-              glibc: "default",
-            }
+            profile: release,
+            target: x86_64-unknown-linux-musl,
+            glibc: "default",
+          }
           - {
-              profile: release,
-              target: x86_64-unknown-linux-gnu,
-              glibc: "default",
-            }
+            profile: release,
+            target: x86_64-unknown-linux-gnu,
+            glibc: "default",
+          }
           - { profile: release, target: aarch64-apple-darwin, glibc: "default" }
           #- { profile: release, target: aarch64-unknown-linux-gnu, glibc: "default" }
           - {
-              profile: release,
-              target: aarch64-unknown-linux-musl,
-              glibc: "default",
-            }
+            profile: release,
+            target: aarch64-unknown-linux-musl,
+            glibc: "default",
+          }
           #- { profile: release, target: x86_64-pc-windows-msvc, glibc: "default" }
         exclude:
           # Linux targets on non-Linux systems
@@ -161,11 +161,7 @@
         if: steps.cache-protoc.outputs.cache-hit != 'true'
         uses: arduino/setup-protoc@v3
         with:
-<<<<<<< HEAD
-          version: '31.1'
-=======
           version: "31.1"
->>>>>>> 450db143
           repo-token: ${{ secrets.GITHUB_TOKEN }}
 
       - name: Setup Flatc
@@ -522,7 +518,7 @@
 
   merge:
     runs-on: ubuntu-latest
-    needs: [build-rustfs]
+    needs: [ build-rustfs ]
     if: startsWith(github.ref, 'refs/tags/')
     steps:
       - uses: actions/upload-artifact/merge@v4

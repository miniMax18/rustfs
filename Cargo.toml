[workspace]
members = [
    "madmin",                # Management dashboard and admin API interface
    "rustfs",                # Core file system implementation
    "ecstore",               # Erasure coding storage implementation
    "e2e_test",              # End-to-end test suite
    "common/common",         # Shared utilities and data structures
    "common/lock",           # Distributed locking implementation
    "common/protos",         # Protocol buffer definitions
    "common/workers",        # Worker thread pools and task scheduling
    "iam",                   # Identity and Access Management
    "crypto",                # Cryptography and security features
    "cli/rustfs-gui",        # Graphical user interface client
    "crates/obs",            # Observability utilities
    "crates/event-notifier", # Event notification system
    "s3select/api",          # S3 Select API interface
    "s3select/query",        # S3 Select query engine
    "appauth",               # Application authentication and authorization
]
resolver = "2"

[workspace.package]
edition = "2021"
license = "Apache-2.0"
repository = "https://github.com/rustfs/rustfs"
rust-version = "1.75"
version = "0.0.1"

[workspace.lints.rust]
unsafe_code = "deny"

[workspace.lints.clippy]
all = "warn"

[workspace.dependencies]
api = { path = "./s3select/api", version = "0.0.1" }
appauth = { path = "./appauth", version = "0.0.1" }
common = { path = "./common/common", version = "0.0.1" }
crypto = { path = "./crypto", version = "0.0.1" }
ecstore = { path = "./ecstore", version = "0.0.1" }
iam = { path = "./iam", version = "0.0.1" }
lock = { path = "./common/lock", version = "0.0.1" }
madmin = { path = "./madmin", version = "0.0.1" }
policy = { path = "./policy", version = "0.0.1" }
protos = { path = "./common/protos", version = "0.0.1" }
query = { path = "./s3select/query", version = "0.0.1" }
rustfs = { path = "./rustfs", version = "0.0.1" }
rustfs-obs = { path = "crates/obs", version = "0.0.1" }
rustfs-event-notifier = { path = "crates/event-notifier", version = "0.0.1" }
workers = { path = "./common/workers", version = "0.0.1" }
atoi = "2.0.0"
async-recursion = "1.1.1"
async-trait = "0.1.88"
atomic_enum = "0.3.0"
axum = "0.8.3"
axum-extra = "0.10.1"
axum-server = { version = "0.7.2", features = ["tls-rustls"] }
backon = "1.5.0"
bytes = "1.10.1"
bytesize = "2.0.1"
chrono = { version = "0.4.40", features = ["serde"] }
clap = { version = "4.5.37", features = ["derive", "env"] }
config = "0.15.11"
datafusion = "46.0.1"
derive_builder = "0.20.2"
dioxus = { version = "0.6.3", features = ["router"] }
dirs = "6.0.0"
flatbuffers = "25.2.10"
futures = "0.3.31"
futures-core = "0.3.31"
futures-util = "0.3.31"
hex = "0.4.3"
hyper = "1.6.0"
hyper-util = { version = "0.1.11", features = [
    "tokio",
    "server-auto",
    "server-graceful",
] }
http = "1.3.1"
http-body = "1.0.1"
humantime = "2.2.0"
jsonwebtoken = "9.3.1"
keyring = { version = "3.6.2", features = [
    "apple-native",
    "windows-native",
    "sync-secret-service",
] }
lazy_static = "1.5.0"
libsystemd = { version = "0.7.1" }
local-ip-address = "0.6.3"
matchit = "0.8.4"
md-5 = "0.10.6"
mime = "0.3.17"
mime_guess = "2.0.5"
netif = "0.1.6"
nvml-wrapper = "0.10.0"
object_store = "0.11.2"
opentelemetry = { version = "0.29.1" }
opentelemetry-appender-tracing = { version = "0.29.1", features = [
    "experimental_use_tracing_span_context",
    "experimental_metadata_attributes",
] }
opentelemetry_sdk = { version = "0.29.0" }
opentelemetry-stdout = { version = "0.29.0" }
opentelemetry-otlp = { version = "0.29.0" }
<<<<<<< HEAD
opentelemetry-semantic-conventions = { version = "0.29.0", features = ["semconv_experimental"] }
=======
opentelemetry-prometheus = { version = "0.29.1" }
opentelemetry-semantic-conventions = { version = "0.29.0", features = [
    "semconv_experimental",
] }
>>>>>>> e58eaacb
parking_lot = "0.12.3"
pin-project-lite = "0.2.16"
prometheus = "0.14.0"
# pin-utils = "0.1.0"
prost = "0.13.5"
prost-build = "0.13.5"
prost-types = "0.13.5"
protobuf = "3.7"
rand = "0.8.5"
rdkafka = { version = "0.37.0", features = ["tokio"] }
reqwest = { version = "0.12.15", default-features = false, features = [
    "rustls-tls",
    "charset",
    "http2",
    "macos-system-configuration",
    "stream",
    "json",
    "blocking",
] }
rfd = { version = "0.15.3", default-features = false, features = [
    "xdg-portal",
    "tokio",
] }
rmp = "0.8.14"
rmp-serde = "1.3.0"
rumqttc = { version = "0.24" }
rust-embed = "8.7.0"
rustls = { version = "0.23.26" }
rustls-pki-types = "1.11.0"
rustls-pemfile = "2.2.0"
s3s = { git = "https://github.com/Nugine/s3s.git", rev = "4733cdfb27b2713e832967232cbff413bb768c10" }
s3s-policy = { git = "https://github.com/Nugine/s3s.git", rev = "4733cdfb27b2713e832967232cbff413bb768c10" }
shadow-rs = { version = "1.1.1", default-features = false }
serde = { version = "1.0.219", features = ["derive"] }
serde_json = "1.0.140"
serde_urlencoded = "0.7.1"
serde_with = "3.12.0"
sha2 = "0.10.8"
smallvec = { version = "1.15.0", features = ["serde"] }
snafu = "0.8.5"
strum = { version = "0.27.1", features = ["derive"] }
sysinfo = "0.34.2"
tempfile = "3.19.1"
test-case = "3.3.1"
thiserror = "2.0.12"
time = { version = "0.3.41", features = [
    "std",
    "parsing",
    "formatting",
    "macros",
    "serde",
] }
tokio = { version = "1.44.2", features = ["fs", "rt-multi-thread"] }
tonic = { version = "0.13.0", features = ["gzip"] }
tonic-build = "0.13.0"
tokio-rustls = { version = "0.26.2", default-features = false }
tokio-stream = "0.1.17"
tokio-util = { version = "0.7.14", features = ["io", "compat"] }
tower = { version = "0.5.2", features = ["timeout"] }
tower-http = { version = "0.6.2", features = ["cors"] }
tracing = "0.1.41"
tracing-core = "0.1.33"
tracing-error = "0.2.1"
tracing-subscriber = { version = "0.3.19", features = ["env-filter", "time"] }
tracing-appender = "0.2.3"
tracing-opentelemetry = "0.30.0"
transform-stream = "0.3.1"
url = "2.5.4"
uuid = { version = "1.16.0", features = [
    "v4",
    "fast-rng",
    "macro-diagnostics",
] }


[profile.wasm-dev]
inherits = "dev"
opt-level = 1

[profile.server-dev]
inherits = "dev"

[profile.android-dev]
inherits = "dev"

[profile.release]
opt-level = 3
lto = "fat"
codegen-units = 1
panic = "abort"  # Optional, remove the panic expansion code
strip = true     # strip symbol information to reduce binary size

[profile.production]
inherits = "release"
lto = "fat"
codegen-units = 1<|MERGE_RESOLUTION|>--- conflicted
+++ resolved
@@ -1,21 +1,21 @@
 [workspace]
 members = [
-    "madmin",                # Management dashboard and admin API interface
-    "rustfs",                # Core file system implementation
-    "ecstore",               # Erasure coding storage implementation
-    "e2e_test",              # End-to-end test suite
-    "common/common",         # Shared utilities and data structures
-    "common/lock",           # Distributed locking implementation
-    "common/protos",         # Protocol buffer definitions
-    "common/workers",        # Worker thread pools and task scheduling
-    "iam",                   # Identity and Access Management
-    "crypto",                # Cryptography and security features
-    "cli/rustfs-gui",        # Graphical user interface client
-    "crates/obs",            # Observability utilities
+    "madmin", # Management dashboard and admin API interface
+    "rustfs", # Core file system implementation
+    "ecstore", # Erasure coding storage implementation
+    "e2e_test", # End-to-end test suite
+    "common/common", # Shared utilities and data structures
+    "common/lock", # Distributed locking implementation
+    "common/protos", # Protocol buffer definitions
+    "common/workers", # Worker thread pools and task scheduling
+    "iam", # Identity and Access Management
+    "crypto", # Cryptography and security features
+    "cli/rustfs-gui", # Graphical user interface client
+    "crates/obs", # Observability utilities
     "crates/event-notifier", # Event notification system
-    "s3select/api",          # S3 Select API interface
-    "s3select/query",        # S3 Select query engine
-    "appauth",               # Application authentication and authorization
+    "s3select/api", # S3 Select API interface
+    "s3select/query", # S3 Select query engine
+    "appauth", # Application authentication and authorization
 ]
 resolver = "2"
 
@@ -103,14 +103,7 @@
 opentelemetry_sdk = { version = "0.29.0" }
 opentelemetry-stdout = { version = "0.29.0" }
 opentelemetry-otlp = { version = "0.29.0" }
-<<<<<<< HEAD
 opentelemetry-semantic-conventions = { version = "0.29.0", features = ["semconv_experimental"] }
-=======
-opentelemetry-prometheus = { version = "0.29.1" }
-opentelemetry-semantic-conventions = { version = "0.29.0", features = [
-    "semconv_experimental",
-] }
->>>>>>> e58eaacb
 parking_lot = "0.12.3"
 pin-project-lite = "0.2.16"
 prometheus = "0.14.0"
